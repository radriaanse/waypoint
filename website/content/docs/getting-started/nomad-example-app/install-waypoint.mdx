--- conflicted
+++ resolved
@@ -23,13 +23,9 @@
 
 To make the binary available from anywhere on your system, you can either copy it into `/usr/local/bin` or add it to a different directory in your `PATH`. For instructions on how to do that, see [Editing your Path](#path).
 
-<<<<<<< HEAD
+
 ```shell-session
-$ echo $PATH
-=======
-```
 $ cp ~/Downloads/waypoint /usr/local/bin
->>>>>>> e3d1686c
 ```
 
 Validate the installation by running the `waypoint` command.
@@ -58,13 +54,8 @@
 
 Run the following command to install the Waypoint server.
 
-<<<<<<< HEAD
 ```shell-session
- $ waypoint install --platform="nomad" --nomad-dc="dc1"
-=======
-```shell
  $ waypoint install -platform=nomad --nomad-dc=dc1
->>>>>>> e3d1686c
 ```
 
 @include "getting-started/context.mdx"
